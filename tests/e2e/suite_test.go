--- conflicted
+++ resolved
@@ -20,12 +20,7 @@
 	"embed"
 	"k8s.io/apimachinery/pkg/api/meta"
 	"os"
-<<<<<<< HEAD
-	"sigs.k8s.io/controller-runtime/pkg/client"
-	"sigs.k8s.io/work-api/pkg/apis/v1alpha1"
-=======
 	"sigs.k8s.io/controller-runtime/pkg/client/apiutil"
->>>>>>> 5a362d03
 	"testing"
 
 	"github.com/onsi/ginkgo"
@@ -45,17 +40,11 @@
 )
 
 var (
-<<<<<<< HEAD
-	restConfig              *rest.Config
-	hubWorkClient           client.Client
-	spokeClient             client.Client
-=======
 	restConfig *rest.Config
 	restMapper meta.RESTMapper
 
 	hubWorkClient workclientset.Interface
 
->>>>>>> 5a362d03
 	spokeApiExtensionClient *apiextension.Clientset
 	spokeKubeClient         kubernetes.Interface
 	spokeDynamicClient      dynamic.Interface
@@ -112,12 +101,9 @@
 	})
 	gomega.Expect(err).ToNot(gomega.HaveOccurred())
 
-<<<<<<< HEAD
-=======
 	spokeWorkClient, err = workclientset.NewForConfig(restConfig)
 	gomega.Expect(err).ToNot(gomega.HaveOccurred())
 
 	restMapper, err = apiutil.NewDynamicRESTMapper(restConfig, apiutil.WithLazyDiscovery)
 	gomega.Expect(err).ToNot(gomega.HaveOccurred())
->>>>>>> 5a362d03
 })