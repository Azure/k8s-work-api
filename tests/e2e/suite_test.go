--- conflicted
+++ resolved
@@ -43,11 +43,8 @@
 	hubWorkClient      workclientset.Interface
 	spokeKubeClient    kubernetes.Interface
 	spokeDynamicClient dynamic.Interface
-<<<<<<< HEAD
-	hubWorkClient      workclientset.Interface
+
 	spokeWorkClient    workclientset.Interface
-=======
->>>>>>> c044d131
 
 	//go:embed testmanifests
 	testManifestFiles embed.FS
@@ -89,10 +86,9 @@
 	spokeKubeClient, err = kubernetes.NewForConfig(restConfig)
 	gomega.Expect(err).ToNot(gomega.HaveOccurred())
 
-<<<<<<< HEAD
+    spokeDynamicClient, err = dynamic.NewForConfig(restConfig)
+	gomega.Expect(err).ToNot(gomega.HaveOccurred())
+    
 	spokeWorkClient, err = workclientset.NewForConfig(restConfig)
-=======
-	spokeDynamicClient, err = dynamic.NewForConfig(restConfig)
->>>>>>> c044d131
 	gomega.Expect(err).ToNot(gomega.HaveOccurred())
 })