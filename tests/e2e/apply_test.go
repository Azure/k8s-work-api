--- conflicted
+++ resolved
@@ -272,7 +272,34 @@
 					}, eventuallyTimeout, eventuallyInterval).ShouldNot(HaveOccurred())
 				})
 			})
-<<<<<<< HEAD
+			Context("with a CRD manifest", func() {
+				It("should create the CRD on the spoke", func() {
+					manifests = append(manifests, "testmanifests/test-crd.yaml")
+					manifestMetaName = append(manifestMetaName, "testcrds.multicluster.x-k8s.io")
+					manifestMetaNamespaces = append(manifestMetaNamespaces, "default")
+
+					By("getting the existing Work resource on the hub")
+					Eventually(func() error {
+						createdWork, getError = retrieveWork(createdWork.Namespace, createdWork.Name)
+
+						return getError
+					}, eventuallyTimeout, eventuallyInterval).ShouldNot(HaveOccurred())
+
+					By("adding the new manifest to the Work resource and updating it on the hub")
+					Eventually(func() error {
+						addManifestsToWorkSpec([]string{manifests[5]}, &createdWork.Spec)
+						_, updateError = updateWork(createdWork)
+
+						return updateError
+					}, eventuallyTimeout, eventuallyInterval).ShouldNot(HaveOccurred())
+
+					Eventually(func() error {
+						_, getError = spokeApiExtensionClient.ApiextensionsV1().CustomResourceDefinitions().Get(context.Background(), manifestMetaName[5], metav1.GetOptions{})
+
+						return getError
+					}, eventuallyTimeout, eventuallyInterval).ShouldNot(HaveOccurred())
+				})
+			})
 			Context("with all new manifests", func() {
 				It("should delete all previously applied resources", func() {
 					manifests = []string{"testmanifests/test-serviceaccount.yaml"}
@@ -322,34 +349,6 @@
 							return getError
 						}, eventuallyTimeout, eventuallyInterval).ShouldNot(HaveOccurred())
 					})
-=======
-			Context("with a CRD manifest", func() {
-				It("should create the CRD on the spoke", func() {
-					manifests = append(manifests, "testmanifests/test-crd.yaml")
-					manifestMetaName = append(manifestMetaName, "testcrds.multicluster.x-k8s.io")
-					manifestMetaNamespaces = append(manifestMetaNamespaces, "default")
-
-					By("getting the existing Work resource on the hub")
-					Eventually(func() error {
-						createdWork, getError = retrieveWork(createdWork.Namespace, createdWork.Name)
-
-						return getError
-					}, eventuallyTimeout, eventuallyInterval).ShouldNot(HaveOccurred())
-
-					By("adding the new manifest to the Work resource and updating it on the hub")
-					Eventually(func() error {
-						addManifestsToWorkSpec([]string{manifests[5]}, &createdWork.Spec)
-						_, updateError = updateWork(createdWork)
-
-						return updateError
-					}, eventuallyTimeout, eventuallyInterval).ShouldNot(HaveOccurred())
-
-					Eventually(func() error {
-						_, getError = spokeApiExtensionClient.ApiextensionsV1().CustomResourceDefinitions().Get(context.Background(), manifestMetaName[5], metav1.GetOptions{})
-
-						return getError
-					}, eventuallyTimeout, eventuallyInterval).ShouldNot(HaveOccurred())
->>>>>>> 64688540
 				})
 			})
 		})
