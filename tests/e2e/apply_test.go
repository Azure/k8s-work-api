/*
Copyright 2021 The Kubernetes Authors.

Licensed under the Apache License, Version 2.0 (the "License");
you may not use this file except in compliance with the License.
You may obtain a copy of the License at

    http://www.apache.org/licenses/LICENSE-2.0

Unless required by applicable law or agreed to in writing, software
distributed under the License is distributed on an "AS IS" BASIS,
WITHOUT WARRANTIES OR CONDITIONS OF ANY KIND, either express or implied.
See the License for the specific language governing permissions and
limitations under the License.
*/

package e2e

import (
	"context"
	"encoding/json"
	"fmt"
	"github.com/onsi/ginkgo"
	"github.com/onsi/gomega"
	v1 "k8s.io/api/core/v1"
	"k8s.io/apimachinery/pkg/api/meta"
	metav1 "k8s.io/apimachinery/pkg/apis/meta/v1"
	"k8s.io/apimachinery/pkg/runtime"
	"k8s.io/apimachinery/pkg/runtime/schema"
	utilrand "k8s.io/apimachinery/pkg/util/rand"

	workapi "sigs.k8s.io/work-api/pkg/apis/v1alpha1"
)

const (
	eventuallyTimeout  = 60 // seconds
	eventuallyInterval = 1  // seconds
)

var _ = ginkgo.Describe("Apply Work", func() {
	ginkgo.Context("Create a service and deployment", func() {
		ginkgo.It("Should create work successfully", func() {
<<<<<<< HEAD

			manifestFiles := []string{
				"testmanifests/test-deployment.yaml",
				"testmanifests/test-service.yaml",
				"testmanifests/test-configmap.yaml",
			}

			work := &workapi.Work{
				ObjectMeta: metav1.ObjectMeta{
					Name:      workName,
					Namespace: workNamespace,
				},
				Spec: workapi.WorkSpec{
					Workload: workapi.WorkloadTemplate{
						Manifests: []workapi.Manifest{},
					},
				},
			}

			addManifestsToWorkSpec(manifestFiles, &work.Spec)

			_, err := hubWorkClient.MulticlusterV1alpha1().Works(workNamespace).Create(context.Background(), work, metav1.CreateOptions{})
=======
			// Set
			createdWork, err := createDefaultWork()
>>>>>>> c9f2bbee
			gomega.Expect(err).ToNot(gomega.HaveOccurred())

			// Vet
			gomega.Eventually(func() error {
				_, err := spokeKubeClient.AppsV1().Deployments("default").Get(context.Background(), "test-nginx", metav1.GetOptions{})
				if err != nil {
					return err
				}

				_, err = spokeKubeClient.CoreV1().Services("default").Get(context.Background(), "test-nginx", metav1.GetOptions{})
				return err
			}, eventuallyTimeout, eventuallyInterval).ShouldNot(gomega.HaveOccurred())
			gomega.Eventually(func() error {
				work, err := hubWorkClient.MulticlusterV1alpha1().Works(createdWork.Namespace).Get(context.Background(), createdWork.Name, metav1.GetOptions{})
				if err != nil {
					return err
				}

				if !meta.IsStatusConditionTrue(work.Status.Conditions, "Applied") {
					return fmt.Errorf("Expect the applied contidion of the work is true")
				}

				return nil
			}, eventuallyTimeout, eventuallyInterval).ShouldNot(gomega.HaveOccurred())

			// Reset
			err = deleteWork(createdWork)
			gomega.Expect(err).ToNot(gomega.HaveOccurred())
		})
		ginkgo.It("Should create new resources successfully.", func() {
			// Set
			createdWork, err := createDefaultWork()
			gomega.Expect(err).ToNot(gomega.HaveOccurred())

			newManifestFiles := []string{
				"testmanifests/test-deployment2.yaml",
				"testmanifests/test-service2.yaml",
			}

			work, err := hubWorkClient.MulticlusterV1alpha1().Works(createdWork.Namespace).Get(context.Background(), createdWork.Name, metav1.GetOptions{})
			gomega.Expect(err).ToNot(gomega.HaveOccurred())
			gomega.Expect(work).ToNot(gomega.BeNil())

			addManifestsToWorkSpec(newManifestFiles, &work.Spec)

			_, err = hubWorkClient.MulticlusterV1alpha1().Works(work.Namespace).Update(context.Background(), work, metav1.UpdateOptions{})
			gomega.Expect(err).ToNot(gomega.HaveOccurred())

			// Vet
			gomega.Eventually(func() error {
				_, err := spokeKubeClient.AppsV1().Deployments("default").Get(context.Background(), "test-nginx2", metav1.GetOptions{})
				if err != nil {
					return err
				}

				_, err = spokeKubeClient.CoreV1().Services("default").Get(context.Background(), "test-nginx2", metav1.GetOptions{})
				return err
			}, eventuallyTimeout, eventuallyInterval).ShouldNot(gomega.HaveOccurred())
			gomega.Eventually(func() error {
				work, err := hubWorkClient.MulticlusterV1alpha1().Works(work.Namespace).Get(context.Background(), work.Name, metav1.GetOptions{})
				if err != nil {
					return err
				}

				if !meta.IsStatusConditionTrue(work.Status.Conditions, "Applied") {
					return fmt.Errorf("Expect the applied contidion of the work is true")
				}

				return nil
			}, eventuallyTimeout, eventuallyInterval).ShouldNot(gomega.HaveOccurred())

			// Reset
			err = deleteWork(createdWork)
			gomega.Expect(err).ToNot(gomega.HaveOccurred())
		})
	})
<<<<<<< HEAD
	ginkgo.Context("Modify a field within a manifest", func() {
		ginkgo.It("Should reapply the manifest", func() {
			configMap, err := spokeKubeClient.CoreV1().ConfigMaps("default").Get(context.Background(), "test-configmap", metav1.GetOptions{})
			gomega.Expect(err).ShouldNot(gomega.HaveOccurred())
			gomega.Expect(configMap).ShouldNot(gomega.BeNil())

			// Retrieve the owner reference for the existing resource, then retrieve the work spec from the hub using its owner reference.
			// Note: The index of 0 can be trusted only due to being in a testing environment.
			cmOwner := configMap.OwnerReferences[0]
			appliedWork, err := spokeWorkClient.MulticlusterV1alpha1().AppliedWorks().Get(context.Background(), cmOwner.Name, metav1.GetOptions{})
			gomega.Expect(err).ShouldNot(gomega.HaveOccurred())
			awResources := appliedWork.Status.AppliedResources

			// Locate the AppliedResourceMeta by GVK+R details.
			gvk := configMap.GroupVersionKind()
			var matchIndex int
			for i, resourceMeta := range awResources {
				if resourceMeta.Group == gvk.Group &&
					resourceMeta.Version == gvk.Version &&
					resourceMeta.Kind == gvk.Kind &&
					resourceMeta.Namespace == configMap.Namespace &&
					resourceMeta.Name == configMap.Name {
					matchIndex = i
					break
				}
			}

			appliedResourceMeta := awResources[matchIndex]

			// Grab the Work resource that the manifest for the AppliedResource exists within, then extract via the ordinal.
			work, err := hubWorkClient.MulticlusterV1alpha1().Works(workNamespace).Get(context.Background(), cmOwner.Name, metav1.GetOptions{})
			gomega.Expect(err).ShouldNot(gomega.HaveOccurred())
			resourceManifest := work.Spec.Workload.Manifests[appliedResourceMeta.Ordinal]

			// Unmarshal the data into a struct, modify and then update it.
			var cm v1.ConfigMap
			err = json.Unmarshal(resourceManifest.Raw, &cm)
			gomega.Expect(err).ToNot(gomega.HaveOccurred())

			// Add random new key value pair into map.
			randomNewKey := utilrand.String(5)
			randomNewValue := utilrand.String(5)
			cm.Data[randomNewKey] = randomNewValue

			// Update the manifest value.
			rawManifest, merr := json.Marshal(cm)
			gomega.Expect(merr).ToNot(gomega.HaveOccurred())
			manifest := workapi.Manifest{}
			manifest.Raw = rawManifest
			work.Spec.Workload.Manifests[appliedResourceMeta.Ordinal] = manifest

			// Update the Work resource.
			_, updateErr := hubWorkClient.MulticlusterV1alpha1().Works(workNamespace).Update(context.Background(), work, metav1.UpdateOptions{})
			gomega.Expect(updateErr).ToNot(gomega.HaveOccurred())

			// Verify the new ConfigMap manifest is reapplied on the spoke cluster.
			gomega.Eventually(func() bool {
				configMap, err := spokeKubeClient.CoreV1().ConfigMaps("default").Get(context.Background(), "test-configmap", metav1.GetOptions{})
				gomega.Expect(err).ToNot(gomega.HaveOccurred())

				return configMap.Data[randomNewKey] == randomNewValue
			}, eventuallyTimeout, eventuallyInterval).Should(gomega.BeTrue())
		})
=======
	ginkgo.Context("Deleting a Work resource from the Hub", func() {
		ginkgo.It("should delete: Work resource, AppliedWork resource, and the actual resources created by the Work.spec", func() {
			// Set
			createdWork, err := createDefaultWork()
			gomega.Expect(err).ToNot(gomega.HaveOccurred())

			// Get AppliedWork(s) so we can verify garbage collection.
			var appliedWorks *workapi.AppliedWork
			gomega.Eventually(func() error {
				appliedWorks, err = spokeWorkClient.MulticlusterV1alpha1().AppliedWorks().Get(context.Background(), createdWork.Name, metav1.GetOptions{})
				return err
			}, eventuallyTimeout, eventuallyInterval).ShouldNot(gomega.HaveOccurred())

			err = deleteWork(createdWork)
			gomega.Expect(err).ToNot(gomega.HaveOccurred())

			// Ensure the work resource was deleted from the Hub.
			gomega.Eventually(func() error {
				_, err = hubWorkClient.MulticlusterV1alpha1().Works(createdWork.Namespace).Get(context.Background(), createdWork.Name, metav1.GetOptions{})

				return err
			}, eventuallyTimeout, eventuallyInterval).Should(gomega.HaveOccurred())

			// Ensure the AppliedWork resource was deleted from the spoke.
			gomega.Eventually(func() error {
				_, err = spokeWorkClient.MulticlusterV1alpha1().AppliedWorks().Get(context.Background(), createdWork.Name, metav1.GetOptions{})

				return err
			}, eventuallyTimeout, eventuallyInterval).Should(gomega.HaveOccurred())

			// Ensure the resources are garbage collection on the spoke.
			gomega.Eventually(func() bool {
				garbageCollectionComplete := true
				for _, resourceMeta := range appliedWorks.Status.AppliedResources {
					gvr := schema.GroupVersionResource{
						Group:    resourceMeta.Group,
						Version:  resourceMeta.Version,
						Resource: resourceMeta.Resource,
					}
					_, err := spokeDynamicClient.Resource(gvr).Get(context.Background(), resourceMeta.Name, metav1.GetOptions{})

					// ToDo - Replace all HTTP calls with proper err code expectation.
					if err == nil {
						garbageCollectionComplete = false
						break
					}
				}

				return garbageCollectionComplete
			}, eventuallyTimeout, eventuallyInterval).Should(gomega.BeTrue())
		})

>>>>>>> c9f2bbee
	})
})

func createDefaultWork() (*workapi.Work, error) {
	workName := "work-" + utilrand.String(5)
	workNamespace := "default"

	manifestFiles := []string{
		"testmanifests/test-deployment.yaml",
		"testmanifests/test-service.yaml",
	}

	work := &workapi.Work{
		ObjectMeta: metav1.ObjectMeta{
			Name:      workName,
			Namespace: workNamespace,
		},
		Spec: workapi.WorkSpec{
			Workload: workapi.WorkloadTemplate{
				Manifests: []workapi.Manifest{},
			},
		},
	}

	addManifestsToWorkSpec(manifestFiles, &work.Spec)
	createdWork, err := hubWorkClient.MulticlusterV1alpha1().Works(work.Namespace).Create(context.Background(), work, metav1.CreateOptions{})
	return createdWork, err
}

func deleteWork(work *workapi.Work) error {
	err := hubWorkClient.MulticlusterV1alpha1().Works(work.Namespace).Delete(context.Background(), work.Name, metav1.DeleteOptions{})
	return err
}

func addManifestsToWorkSpec(manifestFileRelativePaths []string, workSpec *workapi.WorkSpec) {
	for _, file := range manifestFileRelativePaths {
		fileRaw, err := testManifestFiles.ReadFile(file)
		gomega.Expect(err).ToNot(gomega.HaveOccurred())

		obj, _, err := genericCodec.Decode(fileRaw, nil, nil)
		gomega.Expect(err).ToNot(gomega.HaveOccurred())

		workSpec.Workload.Manifests = append(
			workSpec.Workload.Manifests, workapi.Manifest{
				RawExtension: runtime.RawExtension{Object: obj},
			})
	}
}<|MERGE_RESOLUTION|>--- conflicted
+++ resolved
@@ -28,6 +28,7 @@
 	"k8s.io/apimachinery/pkg/runtime"
 	"k8s.io/apimachinery/pkg/runtime/schema"
 	utilrand "k8s.io/apimachinery/pkg/util/rand"
+	"time"
 
 	workapi "sigs.k8s.io/work-api/pkg/apis/v1alpha1"
 )
@@ -38,35 +39,15 @@
 )
 
 var _ = ginkgo.Describe("Apply Work", func() {
+	defaultManifestFiles := []string{
+		"testmanifests/test-deployment.yaml",
+		"testmanifests/test-service.yaml",
+	}
+
 	ginkgo.Context("Create a service and deployment", func() {
 		ginkgo.It("Should create work successfully", func() {
-<<<<<<< HEAD
-
-			manifestFiles := []string{
-				"testmanifests/test-deployment.yaml",
-				"testmanifests/test-service.yaml",
-				"testmanifests/test-configmap.yaml",
-			}
-
-			work := &workapi.Work{
-				ObjectMeta: metav1.ObjectMeta{
-					Name:      workName,
-					Namespace: workNamespace,
-				},
-				Spec: workapi.WorkSpec{
-					Workload: workapi.WorkloadTemplate{
-						Manifests: []workapi.Manifest{},
-					},
-				},
-			}
-
-			addManifestsToWorkSpec(manifestFiles, &work.Spec)
-
-			_, err := hubWorkClient.MulticlusterV1alpha1().Works(workNamespace).Create(context.Background(), work, metav1.CreateOptions{})
-=======
 			// Set
-			createdWork, err := createDefaultWork()
->>>>>>> c9f2bbee
+			createdWork, err := createWork(defaultManifestFiles)
 			gomega.Expect(err).ToNot(gomega.HaveOccurred())
 
 			// Vet
@@ -98,7 +79,7 @@
 		})
 		ginkgo.It("Should create new resources successfully.", func() {
 			// Set
-			createdWork, err := createDefaultWork()
+			createdWork, err := createWork(defaultManifestFiles)
 			gomega.Expect(err).ToNot(gomega.HaveOccurred())
 
 			newManifestFiles := []string{
@@ -143,12 +124,72 @@
 			gomega.Expect(err).ToNot(gomega.HaveOccurred())
 		})
 	})
-<<<<<<< HEAD
+	ginkgo.Context("Deleting a Work resource from the Hub", func() {
+		ginkgo.It("should delete: Work resource, AppliedWork resource, and the actual resources created by the Work.spec", func() {
+			// Set
+			createdWork, err := createWork(defaultManifestFiles)
+			gomega.Expect(err).ToNot(gomega.HaveOccurred())
+
+			// Get AppliedWork(s) so we can verify garbage collection.
+			var appliedWorks *workapi.AppliedWork
+			gomega.Eventually(func() error {
+				appliedWorks, err = spokeWorkClient.MulticlusterV1alpha1().AppliedWorks().Get(context.Background(), createdWork.Name, metav1.GetOptions{})
+				return err
+			}, eventuallyTimeout, eventuallyInterval).ShouldNot(gomega.HaveOccurred())
+
+			err = deleteWork(createdWork)
+			gomega.Expect(err).ToNot(gomega.HaveOccurred())
+
+			// Ensure the work resource was deleted from the Hub.
+			gomega.Eventually(func() error {
+				_, err = hubWorkClient.MulticlusterV1alpha1().Works(createdWork.Namespace).Get(context.Background(), createdWork.Name, metav1.GetOptions{})
+
+				return err
+			}, eventuallyTimeout, eventuallyInterval).Should(gomega.HaveOccurred())
+
+			// Ensure the AppliedWork resource was deleted from the spoke.
+			gomega.Eventually(func() error {
+				_, err = spokeWorkClient.MulticlusterV1alpha1().AppliedWorks().Get(context.Background(), createdWork.Name, metav1.GetOptions{})
+
+				return err
+			}, eventuallyTimeout, eventuallyInterval).Should(gomega.HaveOccurred())
+
+			// Ensure the resources are garbage collection on the spoke.
+			gomega.Eventually(func() bool {
+				garbageCollectionComplete := true
+				for _, resourceMeta := range appliedWorks.Status.AppliedResources {
+					gvr := schema.GroupVersionResource{
+						Group:    resourceMeta.Group,
+						Version:  resourceMeta.Version,
+						Resource: resourceMeta.Resource,
+					}
+					_, err := spokeDynamicClient.Resource(gvr).Get(context.Background(), resourceMeta.Name, metav1.GetOptions{})
+
+					// ToDo - Replace all HTTP calls with proper err code expectation.
+					if err == nil {
+						garbageCollectionComplete = false
+						break
+					}
+				}
+
+				return garbageCollectionComplete
+			}, eventuallyTimeout, eventuallyInterval).Should(gomega.BeTrue())
+		})
+	})
 	ginkgo.Context("Modify a field within a manifest", func() {
 		ginkgo.It("Should reapply the manifest", func() {
+			// Setup
+			configMapManifest := []string{
+				"testmanifests/test-configmap.yaml",
+			}
+
+			createdWork, err := createWork(configMapManifest)
+			gomega.Expect(err).ToNot(gomega.HaveOccurred())
+
+			// Give the spoke cluster time to create the map.
+			time.Sleep(5 * time.Second)
 			configMap, err := spokeKubeClient.CoreV1().ConfigMaps("default").Get(context.Background(), "test-configmap", metav1.GetOptions{})
 			gomega.Expect(err).ShouldNot(gomega.HaveOccurred())
-			gomega.Expect(configMap).ShouldNot(gomega.BeNil())
 
 			// Retrieve the owner reference for the existing resource, then retrieve the work spec from the hub using its owner reference.
 			// Note: The index of 0 can be trusted only due to being in a testing environment.
@@ -174,7 +215,7 @@
 			appliedResourceMeta := awResources[matchIndex]
 
 			// Grab the Work resource that the manifest for the AppliedResource exists within, then extract via the ordinal.
-			work, err := hubWorkClient.MulticlusterV1alpha1().Works(workNamespace).Get(context.Background(), cmOwner.Name, metav1.GetOptions{})
+			work, err := hubWorkClient.MulticlusterV1alpha1().Works(createdWork.Namespace).Get(context.Background(), cmOwner.Name, metav1.GetOptions{})
 			gomega.Expect(err).ShouldNot(gomega.HaveOccurred())
 			resourceManifest := work.Spec.Workload.Manifests[appliedResourceMeta.Ordinal]
 
@@ -196,82 +237,27 @@
 			work.Spec.Workload.Manifests[appliedResourceMeta.Ordinal] = manifest
 
 			// Update the Work resource.
-			_, updateErr := hubWorkClient.MulticlusterV1alpha1().Works(workNamespace).Update(context.Background(), work, metav1.UpdateOptions{})
+			_, updateErr := hubWorkClient.MulticlusterV1alpha1().Works(createdWork.Namespace).Update(context.Background(), work, metav1.UpdateOptions{})
 			gomega.Expect(updateErr).ToNot(gomega.HaveOccurred())
 
-			// Verify the new ConfigMap manifest is reapplied on the spoke cluster.
+			// Vet
 			gomega.Eventually(func() bool {
 				configMap, err := spokeKubeClient.CoreV1().ConfigMaps("default").Get(context.Background(), "test-configmap", metav1.GetOptions{})
 				gomega.Expect(err).ToNot(gomega.HaveOccurred())
 
 				return configMap.Data[randomNewKey] == randomNewValue
 			}, eventuallyTimeout, eventuallyInterval).Should(gomega.BeTrue())
-		})
-=======
-	ginkgo.Context("Deleting a Work resource from the Hub", func() {
-		ginkgo.It("should delete: Work resource, AppliedWork resource, and the actual resources created by the Work.spec", func() {
-			// Set
-			createdWork, err := createDefaultWork()
-			gomega.Expect(err).ToNot(gomega.HaveOccurred())
-
-			// Get AppliedWork(s) so we can verify garbage collection.
-			var appliedWorks *workapi.AppliedWork
-			gomega.Eventually(func() error {
-				appliedWorks, err = spokeWorkClient.MulticlusterV1alpha1().AppliedWorks().Get(context.Background(), createdWork.Name, metav1.GetOptions{})
-				return err
-			}, eventuallyTimeout, eventuallyInterval).ShouldNot(gomega.HaveOccurred())
-
-			err = deleteWork(createdWork)
-			gomega.Expect(err).ToNot(gomega.HaveOccurred())
-
-			// Ensure the work resource was deleted from the Hub.
-			gomega.Eventually(func() error {
-				_, err = hubWorkClient.MulticlusterV1alpha1().Works(createdWork.Namespace).Get(context.Background(), createdWork.Name, metav1.GetOptions{})
-
-				return err
-			}, eventuallyTimeout, eventuallyInterval).Should(gomega.HaveOccurred())
-
-			// Ensure the AppliedWork resource was deleted from the spoke.
-			gomega.Eventually(func() error {
-				_, err = spokeWorkClient.MulticlusterV1alpha1().AppliedWorks().Get(context.Background(), createdWork.Name, metav1.GetOptions{})
-
-				return err
-			}, eventuallyTimeout, eventuallyInterval).Should(gomega.HaveOccurred())
-
-			// Ensure the resources are garbage collection on the spoke.
-			gomega.Eventually(func() bool {
-				garbageCollectionComplete := true
-				for _, resourceMeta := range appliedWorks.Status.AppliedResources {
-					gvr := schema.GroupVersionResource{
-						Group:    resourceMeta.Group,
-						Version:  resourceMeta.Version,
-						Resource: resourceMeta.Resource,
-					}
-					_, err := spokeDynamicClient.Resource(gvr).Get(context.Background(), resourceMeta.Name, metav1.GetOptions{})
-
-					// ToDo - Replace all HTTP calls with proper err code expectation.
-					if err == nil {
-						garbageCollectionComplete = false
-						break
-					}
-				}
-
-				return garbageCollectionComplete
-			}, eventuallyTimeout, eventuallyInterval).Should(gomega.BeTrue())
-		})
-
->>>>>>> c9f2bbee
+
+			// Reset
+			err = deleteWork(createdWork)
+			gomega.Expect(err).ToNot(gomega.HaveOccurred())
+		})
 	})
 })
 
-func createDefaultWork() (*workapi.Work, error) {
+func createWork(manifestFiles []string) (*workapi.Work, error) {
 	workName := "work-" + utilrand.String(5)
 	workNamespace := "default"
-
-	manifestFiles := []string{
-		"testmanifests/test-deployment.yaml",
-		"testmanifests/test-service.yaml",
-	}
 
 	work := &workapi.Work{
 		ObjectMeta: metav1.ObjectMeta{
